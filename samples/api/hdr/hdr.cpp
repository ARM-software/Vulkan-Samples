/* Copyright (c) 2019-2023, Sascha Willems
 *
 * SPDX-License-Identifier: Apache-2.0
 *
 * Licensed under the Apache License, Version 2.0 the "License";
 * you may not use this file except in compliance with the License.
 * You may obtain a copy of the License at
 *
 *     http://www.apache.org/licenses/LICENSE-2.0
 *
 * Unless required by applicable law or agreed to in writing, software
 * distributed under the License is distributed on an "AS IS" BASIS,
 * WITHOUT WARRANTIES OR CONDITIONS OF ANY KIND, either express or implied.
 * See the License for the specific language governing permissions and
 * limitations under the License.
 */

/*
 * High dynamic range rendering
 */

#include "hdr.h"

#include "scene_graph/components/sub_mesh.h"

HDR::HDR()
{
	title = "High dynamic range rendering";
}

HDR::~HDR()
{
	if (device)
	{
		vkDestroyPipeline(get_device().get_handle(), pipelines.skybox, nullptr);
		vkDestroyPipeline(get_device().get_handle(), pipelines.reflect, nullptr);
		vkDestroyPipeline(get_device().get_handle(), pipelines.composition, nullptr);
		vkDestroyPipeline(get_device().get_handle(), pipelines.bloom[0], nullptr);
		vkDestroyPipeline(get_device().get_handle(), pipelines.bloom[1], nullptr);

		vkDestroyPipelineLayout(get_device().get_handle(), pipeline_layouts.models, nullptr);
		vkDestroyPipelineLayout(get_device().get_handle(), pipeline_layouts.composition, nullptr);
		vkDestroyPipelineLayout(get_device().get_handle(), pipeline_layouts.bloom_filter, nullptr);

		vkDestroyDescriptorSetLayout(get_device().get_handle(), descriptor_set_layouts.models, nullptr);
		vkDestroyDescriptorSetLayout(get_device().get_handle(), descriptor_set_layouts.composition, nullptr);
		vkDestroyDescriptorSetLayout(get_device().get_handle(), descriptor_set_layouts.bloom_filter, nullptr);

		vkDestroyRenderPass(get_device().get_handle(), offscreen.render_pass, nullptr);
		vkDestroyRenderPass(get_device().get_handle(), filter_pass.render_pass, nullptr);

		vkDestroyFramebuffer(get_device().get_handle(), offscreen.framebuffer, nullptr);
		vkDestroyFramebuffer(get_device().get_handle(), filter_pass.framebuffer, nullptr);

		vkDestroySampler(get_device().get_handle(), offscreen.sampler, nullptr);
		vkDestroySampler(get_device().get_handle(), filter_pass.sampler, nullptr);

		offscreen.depth.destroy(get_device().get_handle());
		offscreen.color[0].destroy(get_device().get_handle());
		offscreen.color[1].destroy(get_device().get_handle());

		filter_pass.color[0].destroy(get_device().get_handle());

		vkDestroySampler(get_device().get_handle(), textures.envmap.sampler, nullptr);
	}
}

void HDR::request_gpu_features(vkb::PhysicalDevice &gpu)
{
	// Enable anisotropic filtering if supported
	if (gpu.get_features().samplerAnisotropy)
	{
		gpu.get_mutable_requested_features().samplerAnisotropy = VK_TRUE;
	}
}

void HDR::build_command_buffers()
{
	VkCommandBufferBeginInfo command_buffer_begin_info = vkb::initializers::command_buffer_begin_info();

	VkClearValue clear_values[2];
	clear_values[0].color        = {{0.0f, 0.0f, 0.0f, 0.0f}};
	clear_values[1].depthStencil = {0.0f, 0};

	VkRenderPassBeginInfo render_pass_begin_info = vkb::initializers::render_pass_begin_info();
	render_pass_begin_info.renderPass            = render_pass;
	render_pass_begin_info.renderArea.offset.x   = 0;
	render_pass_begin_info.renderArea.offset.y   = 0;
	render_pass_begin_info.clearValueCount       = 2;
	render_pass_begin_info.pClearValues          = clear_values;

	for (int32_t i = 0; i < draw_cmd_buffers.size(); ++i)
	{
		VK_CHECK(vkBeginCommandBuffer(draw_cmd_buffers[i], &command_buffer_begin_info));

		{
			/*
			    First pass: Render scene to offscreen framebuffer
			*/

			std::array<VkClearValue, 3> clear_values;
			clear_values[0].color        = {{0.0f, 0.0f, 0.0f, 0.0f}};
			clear_values[1].color        = {{0.0f, 0.0f, 0.0f, 0.0f}};
			clear_values[2].depthStencil = {0.0f, 0};

			VkRenderPassBeginInfo render_pass_begin_info    = vkb::initializers::render_pass_begin_info();
			render_pass_begin_info.renderPass               = offscreen.render_pass;
			render_pass_begin_info.framebuffer              = offscreen.framebuffer;
			render_pass_begin_info.renderArea.extent.width  = offscreen.width;
			render_pass_begin_info.renderArea.extent.height = offscreen.height;
			render_pass_begin_info.clearValueCount          = 3;
			render_pass_begin_info.pClearValues             = clear_values.data();

			vkCmdBeginRenderPass(draw_cmd_buffers[i], &render_pass_begin_info, VK_SUBPASS_CONTENTS_INLINE);

			VkViewport viewport = vkb::initializers::viewport(static_cast<float>(offscreen.width), static_cast<float>(offscreen.height), 0.0f, 1.0f);
			vkCmdSetViewport(draw_cmd_buffers[i], 0, 1, &viewport);

			VkRect2D scissor = vkb::initializers::rect2D(offscreen.width, offscreen.height, 0, 0);
			vkCmdSetScissor(draw_cmd_buffers[i], 0, 1, &scissor);

			VkDeviceSize offsets[1] = {0};

			// Skybox
			if (display_skybox)
			{
				vkCmdBindPipeline(draw_cmd_buffers[i], VK_PIPELINE_BIND_POINT_GRAPHICS, pipelines.skybox);
				vkCmdBindDescriptorSets(draw_cmd_buffers[i], VK_PIPELINE_BIND_POINT_GRAPHICS, pipeline_layouts.models, 0, 1, &descriptor_sets.skybox, 0, NULL);

				draw_model(models.skybox, draw_cmd_buffers[i]);
			}

			// 3D object
			vkCmdBindPipeline(draw_cmd_buffers[i], VK_PIPELINE_BIND_POINT_GRAPHICS, pipelines.reflect);
			vkCmdBindDescriptorSets(draw_cmd_buffers[i], VK_PIPELINE_BIND_POINT_GRAPHICS, pipeline_layouts.models, 0, 1, &descriptor_sets.object, 0, NULL);

			draw_model(models.objects[models.object_index], draw_cmd_buffers[i]);

			vkCmdEndRenderPass(draw_cmd_buffers[i]);
		}

		/*
		    Second render pass: First bloom pass
		*/
		if (bloom)
		{
			VkClearValue clear_values[2];
			clear_values[0].color        = {{0.0f, 0.0f, 0.0f, 0.0f}};
			clear_values[1].depthStencil = {0.0f, 0};

			// Bloom filter
			VkRenderPassBeginInfo render_pass_begin_info    = vkb::initializers::render_pass_begin_info();
			render_pass_begin_info.framebuffer              = filter_pass.framebuffer;
			render_pass_begin_info.renderPass               = filter_pass.render_pass;
			render_pass_begin_info.clearValueCount          = 1;
			render_pass_begin_info.renderArea.extent.width  = filter_pass.width;
			render_pass_begin_info.renderArea.extent.height = filter_pass.height;
			render_pass_begin_info.pClearValues             = clear_values;

			vkCmdBeginRenderPass(draw_cmd_buffers[i], &render_pass_begin_info, VK_SUBPASS_CONTENTS_INLINE);

			VkViewport viewport = vkb::initializers::viewport(static_cast<float>(filter_pass.width), static_cast<float>(filter_pass.height), 0.0f, 1.0f);
			vkCmdSetViewport(draw_cmd_buffers[i], 0, 1, &viewport);

			VkRect2D scissor = vkb::initializers::rect2D(filter_pass.width, filter_pass.height, 0, 0);
			vkCmdSetScissor(draw_cmd_buffers[i], 0, 1, &scissor);

			vkCmdBindDescriptorSets(draw_cmd_buffers[i], VK_PIPELINE_BIND_POINT_GRAPHICS, pipeline_layouts.bloom_filter, 0, 1, &descriptor_sets.bloom_filter, 0, NULL);

			vkCmdBindPipeline(draw_cmd_buffers[i], VK_PIPELINE_BIND_POINT_GRAPHICS, pipelines.bloom[1]);
			vkCmdDraw(draw_cmd_buffers[i], 3, 1, 0, 0);

			vkCmdEndRenderPass(draw_cmd_buffers[i]);
		}

		/*
		    Note: Explicit synchronization is not required between the render pass, as this is done implicit via sub pass dependencies
		*/

		/*
		    Third render pass: Scene rendering with applied second bloom pass (when enabled)
		*/
		{
			VkClearValue clear_values[2];
			clear_values[0].color        = {{0.0f, 0.0f, 0.0f, 0.0f}};
			clear_values[1].depthStencil = {0.0f, 0};

			// Final composition
			VkRenderPassBeginInfo render_pass_begin_info    = vkb::initializers::render_pass_begin_info();
			render_pass_begin_info.framebuffer              = framebuffers[i];
			render_pass_begin_info.renderPass               = render_pass;
			render_pass_begin_info.clearValueCount          = 2;
			render_pass_begin_info.renderArea.extent.width  = width;
			render_pass_begin_info.renderArea.extent.height = height;
			render_pass_begin_info.pClearValues             = clear_values;

			vkCmdBeginRenderPass(draw_cmd_buffers[i], &render_pass_begin_info, VK_SUBPASS_CONTENTS_INLINE);

			VkViewport viewport = vkb::initializers::viewport(static_cast<float>(width), static_cast<float>(height), 0.0f, 1.0f);
			vkCmdSetViewport(draw_cmd_buffers[i], 0, 1, &viewport);

			VkRect2D scissor = vkb::initializers::rect2D(width, height, 0, 0);
			vkCmdSetScissor(draw_cmd_buffers[i], 0, 1, &scissor);

			vkCmdBindDescriptorSets(draw_cmd_buffers[i], VK_PIPELINE_BIND_POINT_GRAPHICS, pipeline_layouts.composition, 0, 1, &descriptor_sets.composition, 0, NULL);

			// Scene
			vkCmdBindPipeline(draw_cmd_buffers[i], VK_PIPELINE_BIND_POINT_GRAPHICS, pipelines.composition);
			vkCmdDraw(draw_cmd_buffers[i], 3, 1, 0, 0);

			// Bloom
			if (bloom)
			{
				vkCmdBindPipeline(draw_cmd_buffers[i], VK_PIPELINE_BIND_POINT_GRAPHICS, pipelines.bloom[0]);
				vkCmdDraw(draw_cmd_buffers[i], 3, 1, 0, 0);
			}

			draw_ui(draw_cmd_buffers[i]);

			vkCmdEndRenderPass(draw_cmd_buffers[i]);
		}

		VK_CHECK(vkEndCommandBuffer(draw_cmd_buffers[i]));
	}
}

void HDR::create_attachment(VkFormat format, VkImageUsageFlagBits usage, FrameBufferAttachment *attachment)
{
	VkImageAspectFlags aspect_mask = 0;
	VkImageLayout      image_layout;

	attachment->format = format;

	if (usage & VK_IMAGE_USAGE_COLOR_ATTACHMENT_BIT)
	{
		aspect_mask  = VK_IMAGE_ASPECT_COLOR_BIT;
		image_layout = VK_IMAGE_LAYOUT_COLOR_ATTACHMENT_OPTIMAL;
	}
	if (usage & VK_IMAGE_USAGE_DEPTH_STENCIL_ATTACHMENT_BIT)
	{
		aspect_mask = VK_IMAGE_ASPECT_DEPTH_BIT;
		// Stencil aspect should only be set on depth + stencil formats (VK_FORMAT_D16_UNORM_S8_UINT..VK_FORMAT_D32_SFLOAT_S8_UINT
		if (format >= VK_FORMAT_D16_UNORM_S8_UINT)
		{
			aspect_mask |= VK_IMAGE_ASPECT_STENCIL_BIT;
		}
		image_layout = VK_IMAGE_LAYOUT_DEPTH_STENCIL_ATTACHMENT_OPTIMAL;
	}

	assert(aspect_mask > 0);

	VkImageCreateInfo image = vkb::initializers::image_create_info();
	image.imageType         = VK_IMAGE_TYPE_2D;
	image.format            = format;
	image.extent.width      = offscreen.width;
	image.extent.height     = offscreen.height;
	image.extent.depth      = 1;
	image.mipLevels         = 1;
	image.arrayLayers       = 1;
	image.samples           = VK_SAMPLE_COUNT_1_BIT;
	image.tiling            = VK_IMAGE_TILING_OPTIMAL;
	image.usage             = usage | VK_IMAGE_USAGE_SAMPLED_BIT;

	VkMemoryAllocateInfo memory_allocate_info = vkb::initializers::memory_allocate_info();
	VkMemoryRequirements memory_requirements;

	VK_CHECK(vkCreateImage(get_device().get_handle(), &image, nullptr, &attachment->image));
	vkGetImageMemoryRequirements(get_device().get_handle(), attachment->image, &memory_requirements);
	memory_allocate_info.allocationSize  = memory_requirements.size;
	memory_allocate_info.memoryTypeIndex = get_device().get_memory_type(memory_requirements.memoryTypeBits, VK_MEMORY_PROPERTY_DEVICE_LOCAL_BIT);
	VK_CHECK(vkAllocateMemory(get_device().get_handle(), &memory_allocate_info, nullptr, &attachment->mem));
	VK_CHECK(vkBindImageMemory(get_device().get_handle(), attachment->image, attachment->mem, 0));

	VkImageViewCreateInfo image_view_create_info           = vkb::initializers::image_view_create_info();
	image_view_create_info.viewType                        = VK_IMAGE_VIEW_TYPE_2D;
	image_view_create_info.format                          = format;
	image_view_create_info.subresourceRange                = {};
	image_view_create_info.subresourceRange.aspectMask     = aspect_mask;
	image_view_create_info.subresourceRange.baseMipLevel   = 0;
	image_view_create_info.subresourceRange.levelCount     = 1;
	image_view_create_info.subresourceRange.baseArrayLayer = 0;
	image_view_create_info.subresourceRange.layerCount     = 1;
	image_view_create_info.image                           = attachment->image;
	VK_CHECK(vkCreateImageView(get_device().get_handle(), &image_view_create_info, nullptr, &attachment->view));
}

// Prepare a new framebuffer and attachments for offscreen rendering (G-Buffer)
void HDR::prepare_offscreen_buffer()
{
	// We need to select a format that supports the color attachment blending flag, so we iterate over multiple formats to find one that supports this flag
	VkFormat color_format{VK_FORMAT_UNDEFINED};

	const std::vector<VkFormat> float_format_priority_list = {
	    VK_FORMAT_R32G32B32A32_SFLOAT,
	    VK_FORMAT_R16G16B16A16_SFLOAT};

	for (auto &format : float_format_priority_list)
	{
		const VkFormatProperties properties = get_device().get_gpu().get_format_properties(format);
		if (properties.optimalTilingFeatures & VK_FORMAT_FEATURE_COLOR_ATTACHMENT_BLEND_BIT)
		{
			color_format = format;
			break;
		}
	}

	if (color_format == VK_FORMAT_UNDEFINED)
	{
		throw std::runtime_error("No suitable float format could be determined");
	}

	{
		offscreen.width  = width;
		offscreen.height = height;

		// Color attachments

		// We are using two 128-Bit RGBA floating point color buffers for this sample
		// In a performance or bandwidth-limited scenario you should consider using a format with lower precision
		create_attachment(color_format, VK_IMAGE_USAGE_COLOR_ATTACHMENT_BIT, &offscreen.color[0]);
		create_attachment(color_format, VK_IMAGE_USAGE_COLOR_ATTACHMENT_BIT, &offscreen.color[1]);
		// Depth attachment
		create_attachment(depth_format, VK_IMAGE_USAGE_DEPTH_STENCIL_ATTACHMENT_BIT, &offscreen.depth);

		// Set up separate renderpass with references to the color and depth attachments
		std::array<VkAttachmentDescription, 3> attachment_descriptions = {};

		// Init attachment properties
		for (uint32_t i = 0; i < 3; ++i)
		{
			attachment_descriptions[i].samples        = VK_SAMPLE_COUNT_1_BIT;
			attachment_descriptions[i].loadOp         = VK_ATTACHMENT_LOAD_OP_CLEAR;
			attachment_descriptions[i].storeOp        = VK_ATTACHMENT_STORE_OP_STORE;
			attachment_descriptions[i].stencilLoadOp  = VK_ATTACHMENT_LOAD_OP_DONT_CARE;
			attachment_descriptions[i].stencilStoreOp = VK_ATTACHMENT_STORE_OP_DONT_CARE;
			if (i == 2)
			{
				attachment_descriptions[i].initialLayout = VK_IMAGE_LAYOUT_UNDEFINED;
				attachment_descriptions[i].finalLayout   = VK_IMAGE_LAYOUT_DEPTH_STENCIL_ATTACHMENT_OPTIMAL;
			}
			else
			{
				attachment_descriptions[i].initialLayout = VK_IMAGE_LAYOUT_UNDEFINED;
				attachment_descriptions[i].finalLayout   = VK_IMAGE_LAYOUT_SHADER_READ_ONLY_OPTIMAL;
			}
		}

		// Formats
		attachment_descriptions[0].format = offscreen.color[0].format;
		attachment_descriptions[1].format = offscreen.color[1].format;
		attachment_descriptions[2].format = offscreen.depth.format;

		std::vector<VkAttachmentReference> color_references;
		color_references.push_back({0, VK_IMAGE_LAYOUT_COLOR_ATTACHMENT_OPTIMAL});
		color_references.push_back({1, VK_IMAGE_LAYOUT_COLOR_ATTACHMENT_OPTIMAL});

		VkAttachmentReference depth_reference = {};
		depth_reference.attachment            = 2;
		depth_reference.layout                = VK_IMAGE_LAYOUT_DEPTH_STENCIL_ATTACHMENT_OPTIMAL;

		VkSubpassDescription subpass    = {};
		subpass.pipelineBindPoint       = VK_PIPELINE_BIND_POINT_GRAPHICS;
		subpass.pColorAttachments       = color_references.data();
		subpass.colorAttachmentCount    = 2;
		subpass.pDepthStencilAttachment = &depth_reference;

		// Use subpass dependencies for attachment layout transitions
		std::array<VkSubpassDependency, 2> dependencies;

		dependencies[0].srcSubpass      = VK_SUBPASS_EXTERNAL;
		dependencies[0].dstSubpass      = 0;
		dependencies[0].dependencyFlags = VK_DEPENDENCY_BY_REGION_BIT;
		// End of previous commands
		dependencies[0].srcStageMask  = VK_PIPELINE_STAGE_BOTTOM_OF_PIPE_BIT;
		dependencies[0].srcAccessMask = 0;
		// Read/write from/to depth
		dependencies[0].dstStageMask  = VK_PIPELINE_STAGE_EARLY_FRAGMENT_TESTS_BIT;
		dependencies[0].dstAccessMask = VK_ACCESS_DEPTH_STENCIL_ATTACHMENT_READ_BIT | VK_ACCESS_DEPTH_STENCIL_ATTACHMENT_WRITE_BIT;
		// Write to attachment
		dependencies[0].dstStageMask |= VK_PIPELINE_STAGE_COLOR_ATTACHMENT_OUTPUT_BIT;
		dependencies[0].dstAccessMask |= VK_ACCESS_COLOR_ATTACHMENT_WRITE_BIT;

		dependencies[1].srcSubpass      = 0;
		dependencies[1].dstSubpass      = VK_SUBPASS_EXTERNAL;
		dependencies[1].dependencyFlags = VK_DEPENDENCY_BY_REGION_BIT;
		// End of write to attachment
		dependencies[1].srcStageMask  = VK_PIPELINE_STAGE_COLOR_ATTACHMENT_OUTPUT_BIT;
		dependencies[1].srcAccessMask = VK_ACCESS_COLOR_ATTACHMENT_WRITE_BIT;
		// Attachment later read using sampler in 'composition' pipeline
		dependencies[1].dstStageMask  = VK_PIPELINE_STAGE_FRAGMENT_SHADER_BIT;
		dependencies[1].dstAccessMask = VK_ACCESS_SHADER_READ_BIT;

		VkRenderPassCreateInfo render_pass_create_info = {};
		render_pass_create_info.sType                  = VK_STRUCTURE_TYPE_RENDER_PASS_CREATE_INFO;
		render_pass_create_info.pAttachments           = attachment_descriptions.data();
		render_pass_create_info.attachmentCount        = static_cast<uint32_t>(attachment_descriptions.size());
		render_pass_create_info.subpassCount           = 1;
		render_pass_create_info.pSubpasses             = &subpass;
		render_pass_create_info.dependencyCount        = 2;
		render_pass_create_info.pDependencies          = dependencies.data();

		VK_CHECK(vkCreateRenderPass(get_device().get_handle(), &render_pass_create_info, nullptr, &offscreen.render_pass));

		std::array<VkImageView, 3> attachments;
		attachments[0] = offscreen.color[0].view;
		attachments[1] = offscreen.color[1].view;
		attachments[2] = offscreen.depth.view;

		VkFramebufferCreateInfo framebuffer_create_info = {};
		framebuffer_create_info.sType                   = VK_STRUCTURE_TYPE_FRAMEBUFFER_CREATE_INFO;
		framebuffer_create_info.pNext                   = NULL;
		framebuffer_create_info.renderPass              = offscreen.render_pass;
		framebuffer_create_info.pAttachments            = attachments.data();
		framebuffer_create_info.attachmentCount         = static_cast<uint32_t>(attachments.size());
		framebuffer_create_info.width                   = offscreen.width;
		framebuffer_create_info.height                  = offscreen.height;
		framebuffer_create_info.layers                  = 1;
		VK_CHECK(vkCreateFramebuffer(get_device().get_handle(), &framebuffer_create_info, nullptr, &offscreen.framebuffer));

		// Create sampler to sample from the color attachments
		VkSamplerCreateInfo sampler = vkb::initializers::sampler_create_info();
		sampler.magFilter           = VK_FILTER_NEAREST;
		sampler.minFilter           = VK_FILTER_NEAREST;
		sampler.mipmapMode          = VK_SAMPLER_MIPMAP_MODE_LINEAR;
		sampler.addressModeU        = VK_SAMPLER_ADDRESS_MODE_CLAMP_TO_EDGE;
		sampler.addressModeV        = sampler.addressModeU;
		sampler.addressModeW        = sampler.addressModeU;
		sampler.mipLodBias          = 0.0f;
		sampler.maxAnisotropy       = 1.0f;
		sampler.minLod              = 0.0f;
		sampler.maxLod              = 1.0f;
		sampler.borderColor         = VK_BORDER_COLOR_FLOAT_OPAQUE_WHITE;
		VK_CHECK(vkCreateSampler(get_device().get_handle(), &sampler, nullptr, &offscreen.sampler));
	}

	// Bloom separable filter pass
	{
		filter_pass.width  = width;
		filter_pass.height = height;

		// Floating point color attachment
		create_attachment(color_format, VK_IMAGE_USAGE_COLOR_ATTACHMENT_BIT, &filter_pass.color[0]);

		// Set up separate renderpass with references to the color and depth attachments
		std::array<VkAttachmentDescription, 1> attachment_descriptions = {};

		// Init attachment properties
		attachment_descriptions[0].samples        = VK_SAMPLE_COUNT_1_BIT;
		attachment_descriptions[0].loadOp         = VK_ATTACHMENT_LOAD_OP_CLEAR;
		attachment_descriptions[0].storeOp        = VK_ATTACHMENT_STORE_OP_STORE;
		attachment_descriptions[0].stencilLoadOp  = VK_ATTACHMENT_LOAD_OP_DONT_CARE;
		attachment_descriptions[0].stencilStoreOp = VK_ATTACHMENT_STORE_OP_DONT_CARE;
		attachment_descriptions[0].initialLayout  = VK_IMAGE_LAYOUT_UNDEFINED;
		attachment_descriptions[0].finalLayout    = VK_IMAGE_LAYOUT_SHADER_READ_ONLY_OPTIMAL;
		attachment_descriptions[0].format         = filter_pass.color[0].format;

		std::vector<VkAttachmentReference> color_references;
		color_references.push_back({0, VK_IMAGE_LAYOUT_COLOR_ATTACHMENT_OPTIMAL});

		VkSubpassDescription subpass = {};
		subpass.pipelineBindPoint    = VK_PIPELINE_BIND_POINT_GRAPHICS;
		subpass.pColorAttachments    = color_references.data();
		subpass.colorAttachmentCount = 1;

		// Use subpass dependencies for attachment layout transitions
		std::array<VkSubpassDependency, 2> dependencies;

		dependencies[0].srcSubpass      = VK_SUBPASS_EXTERNAL;
		dependencies[0].dstSubpass      = 0;
		dependencies[0].dependencyFlags = VK_DEPENDENCY_BY_REGION_BIT;
		// End of previous commands
		dependencies[0].srcStageMask  = VK_PIPELINE_STAGE_BOTTOM_OF_PIPE_BIT;
		dependencies[0].srcAccessMask = 0;
		// Read from image in fragment shader
		dependencies[0].dstStageMask  = VK_PIPELINE_STAGE_FRAGMENT_SHADER_BIT;
		dependencies[0].dstAccessMask = VK_ACCESS_SHADER_READ_BIT;
		// Write to attachment
		dependencies[0].dstStageMask |= VK_PIPELINE_STAGE_COLOR_ATTACHMENT_OUTPUT_BIT;
		dependencies[0].dstAccessMask |= VK_ACCESS_COLOR_ATTACHMENT_WRITE_BIT;

		dependencies[1].srcSubpass      = 0;
		dependencies[1].dstSubpass      = VK_SUBPASS_EXTERNAL;
		dependencies[1].dependencyFlags = VK_DEPENDENCY_BY_REGION_BIT;
		// End of write to attachment
		dependencies[1].srcStageMask  = VK_PIPELINE_STAGE_COLOR_ATTACHMENT_OUTPUT_BIT;
		dependencies[1].srcAccessMask = VK_ACCESS_COLOR_ATTACHMENT_WRITE_BIT;
		// Attachment later read using sampler in 'bloom[0]' pipeline
		dependencies[1].dstStageMask  = VK_PIPELINE_STAGE_FRAGMENT_SHADER_BIT;
		dependencies[1].dstAccessMask = VK_ACCESS_SHADER_READ_BIT;

		VkRenderPassCreateInfo render_pass_create_info = {};
		render_pass_create_info.sType                  = VK_STRUCTURE_TYPE_RENDER_PASS_CREATE_INFO;
		render_pass_create_info.pAttachments           = attachment_descriptions.data();
		render_pass_create_info.attachmentCount        = static_cast<uint32_t>(attachment_descriptions.size());
		render_pass_create_info.subpassCount           = 1;
		render_pass_create_info.pSubpasses             = &subpass;
		render_pass_create_info.dependencyCount        = 2;
		render_pass_create_info.pDependencies          = dependencies.data();

		VK_CHECK(vkCreateRenderPass(get_device().get_handle(), &render_pass_create_info, nullptr, &filter_pass.render_pass));

		std::array<VkImageView, 1> attachments;
		attachments[0] = filter_pass.color[0].view;

		VkFramebufferCreateInfo framebuffer_create_info = {};
		framebuffer_create_info.sType                   = VK_STRUCTURE_TYPE_FRAMEBUFFER_CREATE_INFO;
		framebuffer_create_info.pNext                   = NULL;
		framebuffer_create_info.renderPass              = filter_pass.render_pass;
		framebuffer_create_info.pAttachments            = attachments.data();
		framebuffer_create_info.attachmentCount         = static_cast<uint32_t>(attachments.size());
		framebuffer_create_info.width                   = filter_pass.width;
		framebuffer_create_info.height                  = filter_pass.height;
		framebuffer_create_info.layers                  = 1;
		VK_CHECK(vkCreateFramebuffer(get_device().get_handle(), &framebuffer_create_info, nullptr, &filter_pass.framebuffer));

		// Create sampler to sample from the color attachments
		VkSamplerCreateInfo sampler = vkb::initializers::sampler_create_info();
		sampler.magFilter           = VK_FILTER_NEAREST;
		sampler.minFilter           = VK_FILTER_NEAREST;
		sampler.mipmapMode          = VK_SAMPLER_MIPMAP_MODE_LINEAR;
		sampler.addressModeU        = VK_SAMPLER_ADDRESS_MODE_CLAMP_TO_EDGE;
		sampler.addressModeV        = sampler.addressModeU;
		sampler.addressModeW        = sampler.addressModeU;
		sampler.mipLodBias          = 0.0f;
		sampler.maxAnisotropy       = 1.0f;
		sampler.minLod              = 0.0f;
		sampler.maxLod              = 1.0f;
		sampler.borderColor         = VK_BORDER_COLOR_FLOAT_OPAQUE_WHITE;
		VK_CHECK(vkCreateSampler(get_device().get_handle(), &sampler, nullptr, &filter_pass.sampler));
	}
}

void HDR::load_assets()
{
	// Models
	models.skybox                      = load_model("scenes/cube.gltf");
	std::vector<std::string> filenames = {"geosphere.gltf", "teapot.gltf", "torusknot.gltf"};
	object_names                       = {"Sphere", "Teapot", "Torusknot"};
	for (auto file : filenames)
	{
		auto object = load_model("scenes/" + file);
		models.objects.emplace_back(std::move(object));
	}

	// Transforms
	auto geosphere_matrix = glm::mat4(1.0f);
	auto teapot_matrix    = glm::mat4(1.0f);
	teapot_matrix         = glm::scale(teapot_matrix, glm::vec3(10.0f, 10.0f, 10.0f));
	teapot_matrix         = glm::rotate(teapot_matrix, glm::radians(180.0f), glm::vec3(1.0f, 0.0f, 0.0f));
	auto torus_matrix     = glm::mat4(1.0f);
	models.transforms.push_back(geosphere_matrix);
	models.transforms.push_back(teapot_matrix);
	models.transforms.push_back(torus_matrix);

	// Load HDR cube map
	textures.envmap = load_texture_cubemap("textures/uffizi_rgba16f_cube.ktx", vkb::sg::Image::Color);
}

void HDR::setup_descriptor_pool()
{
	std::vector<VkDescriptorPoolSize> pool_sizes = {
	    vkb::initializers::descriptor_pool_size(VK_DESCRIPTOR_TYPE_UNIFORM_BUFFER, 4),
	    vkb::initializers::descriptor_pool_size(VK_DESCRIPTOR_TYPE_COMBINED_IMAGE_SAMPLER, 6)};
	uint32_t                   num_descriptor_sets = 4;
	VkDescriptorPoolCreateInfo descriptor_pool_create_info =
	    vkb::initializers::descriptor_pool_create_info(static_cast<uint32_t>(pool_sizes.size()), pool_sizes.data(), num_descriptor_sets);
	VK_CHECK(vkCreateDescriptorPool(get_device().get_handle(), &descriptor_pool_create_info, nullptr, &descriptor_pool));
}

void HDR::setup_descriptor_set_layout()
{
	std::vector<VkDescriptorSetLayoutBinding> set_layout_bindings = {
	    vkb::initializers::descriptor_set_layout_binding(VK_DESCRIPTOR_TYPE_UNIFORM_BUFFER, VK_SHADER_STAGE_VERTEX_BIT, 0),
	    vkb::initializers::descriptor_set_layout_binding(VK_DESCRIPTOR_TYPE_COMBINED_IMAGE_SAMPLER, VK_SHADER_STAGE_FRAGMENT_BIT, 1),
	    vkb::initializers::descriptor_set_layout_binding(VK_DESCRIPTOR_TYPE_UNIFORM_BUFFER, VK_SHADER_STAGE_FRAGMENT_BIT, 2),
	};

	VkDescriptorSetLayoutCreateInfo descriptor_layout_create_info =
	    vkb::initializers::descriptor_set_layout_create_info(set_layout_bindings.data(), static_cast<uint32_t>(set_layout_bindings.size()));

	VK_CHECK(vkCreateDescriptorSetLayout(get_device().get_handle(), &descriptor_layout_create_info, nullptr, &descriptor_set_layouts.models));

	VkPipelineLayoutCreateInfo pipeline_layout_create_info =
	    vkb::initializers::pipeline_layout_create_info(
	        &descriptor_set_layouts.models,
	        1);

	VK_CHECK(vkCreatePipelineLayout(get_device().get_handle(), &pipeline_layout_create_info, nullptr, &pipeline_layouts.models));

	// Bloom filter
	set_layout_bindings = {
	    vkb::initializers::descriptor_set_layout_binding(VK_DESCRIPTOR_TYPE_COMBINED_IMAGE_SAMPLER, VK_SHADER_STAGE_FRAGMENT_BIT, 0),
	    vkb::initializers::descriptor_set_layout_binding(VK_DESCRIPTOR_TYPE_COMBINED_IMAGE_SAMPLER, VK_SHADER_STAGE_FRAGMENT_BIT, 1),
	};

	descriptor_layout_create_info = vkb::initializers::descriptor_set_layout_create_info(set_layout_bindings.data(), static_cast<uint32_t>(set_layout_bindings.size()));
	VK_CHECK(vkCreateDescriptorSetLayout(get_device().get_handle(), &descriptor_layout_create_info, nullptr, &descriptor_set_layouts.bloom_filter));

	pipeline_layout_create_info = vkb::initializers::pipeline_layout_create_info(&descriptor_set_layouts.bloom_filter, 1);
	VK_CHECK(vkCreatePipelineLayout(get_device().get_handle(), &pipeline_layout_create_info, nullptr, &pipeline_layouts.bloom_filter));

	// G-Buffer composition
	set_layout_bindings = {
	    vkb::initializers::descriptor_set_layout_binding(VK_DESCRIPTOR_TYPE_COMBINED_IMAGE_SAMPLER, VK_SHADER_STAGE_FRAGMENT_BIT, 0),
	    vkb::initializers::descriptor_set_layout_binding(VK_DESCRIPTOR_TYPE_COMBINED_IMAGE_SAMPLER, VK_SHADER_STAGE_FRAGMENT_BIT, 1),
	};

	descriptor_layout_create_info = vkb::initializers::descriptor_set_layout_create_info(set_layout_bindings.data(), static_cast<uint32_t>(set_layout_bindings.size()));
	VK_CHECK(vkCreateDescriptorSetLayout(get_device().get_handle(), &descriptor_layout_create_info, nullptr, &descriptor_set_layouts.composition));

	pipeline_layout_create_info = vkb::initializers::pipeline_layout_create_info(&descriptor_set_layouts.composition, 1);
	VK_CHECK(vkCreatePipelineLayout(get_device().get_handle(), &pipeline_layout_create_info, nullptr, &pipeline_layouts.composition));
}

void HDR::setup_descriptor_sets()
{
	VkDescriptorSetAllocateInfo alloc_info =
	    vkb::initializers::descriptor_set_allocate_info(
	        descriptor_pool,
	        &descriptor_set_layouts.models,
	        1);

	// 3D object descriptor set
	VK_CHECK(vkAllocateDescriptorSets(get_device().get_handle(), &alloc_info, &descriptor_sets.object));

	VkDescriptorBufferInfo            matrix_buffer_descriptor     = create_descriptor(*uniform_buffers.matrices);
	VkDescriptorImageInfo             environment_image_descriptor = create_descriptor(textures.envmap);
	VkDescriptorBufferInfo            params_buffer_descriptor     = create_descriptor(*uniform_buffers.params);
	std::vector<VkWriteDescriptorSet> write_descriptor_sets        = {
        vkb::initializers::write_descriptor_set(descriptor_sets.object, VK_DESCRIPTOR_TYPE_UNIFORM_BUFFER, 0, &matrix_buffer_descriptor),
        vkb::initializers::write_descriptor_set(descriptor_sets.object, VK_DESCRIPTOR_TYPE_COMBINED_IMAGE_SAMPLER, 1, &environment_image_descriptor),
        vkb::initializers::write_descriptor_set(descriptor_sets.object, VK_DESCRIPTOR_TYPE_UNIFORM_BUFFER, 2, &params_buffer_descriptor),
    };
	vkUpdateDescriptorSets(get_device().get_handle(), static_cast<uint32_t>(write_descriptor_sets.size()), write_descriptor_sets.data(), 0, NULL);

	// Sky box descriptor set
	VK_CHECK(vkAllocateDescriptorSets(get_device().get_handle(), &alloc_info, &descriptor_sets.skybox));

	matrix_buffer_descriptor     = create_descriptor(*uniform_buffers.matrices);
	environment_image_descriptor = create_descriptor(textures.envmap);
	params_buffer_descriptor     = create_descriptor(*uniform_buffers.params);
	write_descriptor_sets        = {
        vkb::initializers::write_descriptor_set(descriptor_sets.skybox, VK_DESCRIPTOR_TYPE_UNIFORM_BUFFER, 0, &matrix_buffer_descriptor),
        vkb::initializers::write_descriptor_set(descriptor_sets.skybox, VK_DESCRIPTOR_TYPE_COMBINED_IMAGE_SAMPLER, 1, &environment_image_descriptor),
        vkb::initializers::write_descriptor_set(descriptor_sets.skybox, VK_DESCRIPTOR_TYPE_UNIFORM_BUFFER, 2, &params_buffer_descriptor),
    };
	vkUpdateDescriptorSets(get_device().get_handle(), static_cast<uint32_t>(write_descriptor_sets.size()), write_descriptor_sets.data(), 0, NULL);

	// Bloom filter
	alloc_info = vkb::initializers::descriptor_set_allocate_info(descriptor_pool, &descriptor_set_layouts.bloom_filter, 1);
	VK_CHECK(vkAllocateDescriptorSets(get_device().get_handle(), &alloc_info, &descriptor_sets.bloom_filter));

	std::vector<VkDescriptorImageInfo> color_descriptors = {
	    vkb::initializers::descriptor_image_info(offscreen.sampler, offscreen.color[0].view, VK_IMAGE_LAYOUT_SHADER_READ_ONLY_OPTIMAL),
	    vkb::initializers::descriptor_image_info(offscreen.sampler, offscreen.color[1].view, VK_IMAGE_LAYOUT_SHADER_READ_ONLY_OPTIMAL),
	};

	write_descriptor_sets = {
	    vkb::initializers::write_descriptor_set(descriptor_sets.bloom_filter, VK_DESCRIPTOR_TYPE_COMBINED_IMAGE_SAMPLER, 0, &color_descriptors[0]),
	    vkb::initializers::write_descriptor_set(descriptor_sets.bloom_filter, VK_DESCRIPTOR_TYPE_COMBINED_IMAGE_SAMPLER, 1, &color_descriptors[1]),
	};
	vkUpdateDescriptorSets(get_device().get_handle(), static_cast<uint32_t>(write_descriptor_sets.size()), write_descriptor_sets.data(), 0, NULL);

	// Composition descriptor set
	alloc_info = vkb::initializers::descriptor_set_allocate_info(descriptor_pool, &descriptor_set_layouts.composition, 1);
	VK_CHECK(vkAllocateDescriptorSets(get_device().get_handle(), &alloc_info, &descriptor_sets.composition));

	color_descriptors = {
	    vkb::initializers::descriptor_image_info(offscreen.sampler, offscreen.color[0].view, VK_IMAGE_LAYOUT_SHADER_READ_ONLY_OPTIMAL),
	    vkb::initializers::descriptor_image_info(offscreen.sampler, filter_pass.color[0].view, VK_IMAGE_LAYOUT_SHADER_READ_ONLY_OPTIMAL),
	};

	write_descriptor_sets = {
	    vkb::initializers::write_descriptor_set(descriptor_sets.composition, VK_DESCRIPTOR_TYPE_COMBINED_IMAGE_SAMPLER, 0, &color_descriptors[0]),
	    vkb::initializers::write_descriptor_set(descriptor_sets.composition, VK_DESCRIPTOR_TYPE_COMBINED_IMAGE_SAMPLER, 1, &color_descriptors[1]),
	};
	vkUpdateDescriptorSets(get_device().get_handle(), static_cast<uint32_t>(write_descriptor_sets.size()), write_descriptor_sets.data(), 0, NULL);
}

void HDR::prepare_pipelines()
{
	VkPipelineInputAssemblyStateCreateInfo input_assembly_state =
	    vkb::initializers::pipeline_input_assembly_state_create_info(
	        VK_PRIMITIVE_TOPOLOGY_TRIANGLE_LIST,
	        0,
	        VK_FALSE);

	VkPipelineRasterizationStateCreateInfo rasterization_state =
	    vkb::initializers::pipeline_rasterization_state_create_info(
	        VK_POLYGON_MODE_FILL,
	        VK_CULL_MODE_BACK_BIT,
	        VK_FRONT_FACE_COUNTER_CLOCKWISE,
	        0);

	VkPipelineColorBlendAttachmentState blend_attachment_state =
	    vkb::initializers::pipeline_color_blend_attachment_state(
	        0xf,
	        VK_FALSE);

	VkPipelineColorBlendStateCreateInfo color_blend_state =
	    vkb::initializers::pipeline_color_blend_state_create_info(
	        1,
	        &blend_attachment_state);

	// Note: Using Reversed depth-buffer for increased precision, so Greater depth values are kept
	VkPipelineDepthStencilStateCreateInfo depth_stencil_state =
	    vkb::initializers::pipeline_depth_stencil_state_create_info(
	        VK_FALSE,
	        VK_FALSE,
	        VK_COMPARE_OP_GREATER);

	VkPipelineViewportStateCreateInfo viewport_state =
	    vkb::initializers::pipeline_viewport_state_create_info(1, 1, 0);

	VkPipelineMultisampleStateCreateInfo multisample_state =
	    vkb::initializers::pipeline_multisample_state_create_info(
	        VK_SAMPLE_COUNT_1_BIT,
	        0);

	std::vector<VkDynamicState> dynamic_state_enables = {
	    VK_DYNAMIC_STATE_VIEWPORT,
	    VK_DYNAMIC_STATE_SCISSOR};
	VkPipelineDynamicStateCreateInfo dynamic_state =
	    vkb::initializers::pipeline_dynamic_state_create_info(
	        dynamic_state_enables.data(),
	        static_cast<uint32_t>(dynamic_state_enables.size()),
	        0);

	VkGraphicsPipelineCreateInfo pipeline_create_info =
	    vkb::initializers::pipeline_create_info(
	        pipeline_layouts.models,
	        render_pass,
	        0);

	std::vector<VkPipelineColorBlendAttachmentState> blend_attachment_states = {
	    vkb::initializers::pipeline_color_blend_attachment_state(0xf, VK_FALSE),
	    vkb::initializers::pipeline_color_blend_attachment_state(0xf, VK_FALSE),
	};

	pipeline_create_info.pInputAssemblyState = &input_assembly_state;
	pipeline_create_info.pRasterizationState = &rasterization_state;
	pipeline_create_info.pColorBlendState    = &color_blend_state;
	pipeline_create_info.pMultisampleState   = &multisample_state;
	pipeline_create_info.pViewportState      = &viewport_state;
	pipeline_create_info.pDepthStencilState  = &depth_stencil_state;
	pipeline_create_info.pDynamicState       = &dynamic_state;

	std::array<VkPipelineShaderStageCreateInfo, 2> shader_stages;
	pipeline_create_info.stageCount = static_cast<uint32_t>(shader_stages.size());
	pipeline_create_info.pStages    = shader_stages.data();

	VkSpecializationInfo                    specialization_info;
	std::array<VkSpecializationMapEntry, 1> specialization_map_entries;

	// Full screen pipelines

	// Empty vertex input state, full screen triangles are generated by the vertex shader
	VkPipelineVertexInputStateCreateInfo empty_input_state = vkb::initializers::pipeline_vertex_input_state_create_info();
	pipeline_create_info.pVertexInputState                 = &empty_input_state;

	// Final fullscreen composition pass pipeline
	shader_stages[0]                  = load_shader("hdr/composition.vert", VK_SHADER_STAGE_VERTEX_BIT);
	shader_stages[1]                  = load_shader("hdr/composition.frag", VK_SHADER_STAGE_FRAGMENT_BIT);
	pipeline_create_info.layout       = pipeline_layouts.composition;
	pipeline_create_info.renderPass   = render_pass;
	rasterization_state.cullMode      = VK_CULL_MODE_FRONT_BIT;
	color_blend_state.attachmentCount = 1;
	color_blend_state.pAttachments    = blend_attachment_states.data();
	VK_CHECK(vkCreateGraphicsPipelines(get_device().get_handle(), pipeline_cache, 1, &pipeline_create_info, nullptr, &pipelines.composition));

	// Bloom pass
	shader_stages[0]                           = load_shader("hdr/bloom.vert", VK_SHADER_STAGE_VERTEX_BIT);
	shader_stages[1]                           = load_shader("hdr/bloom.frag", VK_SHADER_STAGE_FRAGMENT_BIT);
	color_blend_state.pAttachments             = &blend_attachment_state;
	blend_attachment_state.colorWriteMask      = 0xF;
	blend_attachment_state.blendEnable         = VK_TRUE;
	blend_attachment_state.colorBlendOp        = VK_BLEND_OP_ADD;
	blend_attachment_state.srcColorBlendFactor = VK_BLEND_FACTOR_ONE;
	blend_attachment_state.dstColorBlendFactor = VK_BLEND_FACTOR_ONE;
	blend_attachment_state.alphaBlendOp        = VK_BLEND_OP_ADD;
	blend_attachment_state.srcAlphaBlendFactor = VK_BLEND_FACTOR_SRC_ALPHA;
	blend_attachment_state.dstAlphaBlendFactor = VK_BLEND_FACTOR_DST_ALPHA;

	// Set constant parameters via specialization constants
	specialization_map_entries[0]        = vkb::initializers::specialization_map_entry(0, 0, sizeof(uint32_t));
	uint32_t dir                         = 1;
	specialization_info                  = vkb::initializers::specialization_info(1, specialization_map_entries.data(), sizeof(dir), &dir);
	shader_stages[1].pSpecializationInfo = &specialization_info;

	VK_CHECK(vkCreateGraphicsPipelines(get_device().get_handle(), pipeline_cache, 1, &pipeline_create_info, nullptr, &pipelines.bloom[0]));

	// Second blur pass (into separate framebuffer)
	pipeline_create_info.renderPass = filter_pass.render_pass;
	dir                             = 0;
	VK_CHECK(vkCreateGraphicsPipelines(get_device().get_handle(), pipeline_cache, 1, &pipeline_create_info, nullptr, &pipelines.bloom[1]));

	// Object rendering pipelines
	rasterization_state.cullMode = VK_CULL_MODE_BACK_BIT;

	// Vertex bindings an attributes for model rendering
	// Binding description
	std::vector<VkVertexInputBindingDescription> vertex_input_bindings = {
	    vkb::initializers::vertex_input_binding_description(0, sizeof(Vertex), VK_VERTEX_INPUT_RATE_VERTEX),
	};

	// Attribute descriptions
	std::vector<VkVertexInputAttributeDescription> vertex_input_attributes = {
	    vkb::initializers::vertex_input_attribute_description(0, 0, VK_FORMAT_R32G32B32_SFLOAT, 0),                       // Position
	    vkb::initializers::vertex_input_attribute_description(0, 1, VK_FORMAT_R32G32B32_SFLOAT, sizeof(float) * 3)        // Normal
	};

	VkPipelineVertexInputStateCreateInfo vertex_input_state = vkb::initializers::pipeline_vertex_input_state_create_info();
	vertex_input_state.vertexBindingDescriptionCount        = static_cast<uint32_t>(vertex_input_bindings.size());
	vertex_input_state.pVertexBindingDescriptions           = vertex_input_bindings.data();
	vertex_input_state.vertexAttributeDescriptionCount      = static_cast<uint32_t>(vertex_input_attributes.size());
	vertex_input_state.pVertexAttributeDescriptions         = vertex_input_attributes.data();

	pipeline_create_info.pVertexInputState = &vertex_input_state;

	// Skybox pipeline (background cube)
	blend_attachment_state.blendEnable = VK_FALSE;
	pipeline_create_info.layout        = pipeline_layouts.models;
	pipeline_create_info.renderPass    = offscreen.render_pass;
	color_blend_state.attachmentCount  = 2;
	color_blend_state.pAttachments     = blend_attachment_states.data();

	shader_stages[0] = load_shader("hdr/gbuffer.vert", VK_SHADER_STAGE_VERTEX_BIT);
	shader_stages[1] = load_shader("hdr/gbuffer.frag", VK_SHADER_STAGE_FRAGMENT_BIT);

	// Set constant parameters via specialization constants
	specialization_map_entries[0]        = vkb::initializers::specialization_map_entry(0, 0, sizeof(uint32_t));
	uint32_t shadertype                  = 0;
	specialization_info                  = vkb::initializers::specialization_info(1, specialization_map_entries.data(), sizeof(shadertype), &shadertype);
	shader_stages[0].pSpecializationInfo = &specialization_info;
	shader_stages[1].pSpecializationInfo = &specialization_info;

	VK_CHECK(vkCreateGraphicsPipelines(get_device().get_handle(), pipeline_cache, 1, &pipeline_create_info, nullptr, &pipelines.skybox));

	// Object rendering pipeline
	shadertype = 1;

	// Enable depth test and write
	depth_stencil_state.depthWriteEnable = VK_TRUE;
	depth_stencil_state.depthTestEnable  = VK_TRUE;
	// Flip cull mode
	rasterization_state.cullMode = VK_CULL_MODE_FRONT_BIT;
	VK_CHECK(vkCreateGraphicsPipelines(get_device().get_handle(), pipeline_cache, 1, &pipeline_create_info, nullptr, &pipelines.reflect));
}

// Prepare and initialize uniform buffer containing shader uniforms
void HDR::prepare_uniform_buffers()
{
	// Matrices vertex shader uniform buffer
	uniform_buffers.matrices = std::make_unique<vkb::core::Buffer>(get_device(),
	                                                               sizeof(ubo_vs),
	                                                               VK_BUFFER_USAGE_UNIFORM_BUFFER_BIT,
	                                                               VMA_MEMORY_USAGE_CPU_TO_GPU);

	// Params
	uniform_buffers.params = std::make_unique<vkb::core::Buffer>(get_device(),
	                                                             sizeof(ubo_params),
	                                                             VK_BUFFER_USAGE_UNIFORM_BUFFER_BIT,
	                                                             VMA_MEMORY_USAGE_CPU_TO_GPU);

	update_uniform_buffers();
	update_params();
}

void HDR::update_uniform_buffers()
{
	ubo_vs.projection       = camera.matrices.perspective;
	ubo_vs.modelview        = camera.matrices.view * models.transforms[models.object_index];
	ubo_vs.skybox_modelview = camera.matrices.view;
	uniform_buffers.matrices->convert_and_update(ubo_vs);
}

void HDR::update_params()
{
	uniform_buffers.params->convert_and_update(ubo_params);
}

void HDR::draw()
{
	ApiVulkanSample::prepare_frame();
	submit_info.commandBufferCount = 1;
	submit_info.pCommandBuffers    = &draw_cmd_buffers[current_buffer];
	VK_CHECK(vkQueueSubmit(queue, 1, &submit_info, VK_NULL_HANDLE));
	ApiVulkanSample::submit_frame();
}

bool HDR::prepare(vkb::Platform &platform)
{
	if (!ApiVulkanSample::prepare(platform))
	{
		return false;
	}

	camera.type = vkb::CameraType::LookAt;
	camera.set_position(glm::vec3(0.0f, 0.0f, -4.0f));
	camera.set_rotation(glm::vec3(0.0f, 180.0f, 0.0f));

<<<<<<< HEAD
	// Note: Using Reserved depth-buffer for increased precision, so Znear and Zfar are flipped
=======
	// Note: Using reserved depth-buffer for increased precision, so Znear and Zfar are flipped
>>>>>>> 2307c3eb
	camera.set_perspective(60.0f, static_cast<float>(width) / static_cast<float>(height), 256.0f, 0.1f);

	load_assets();
	prepare_uniform_buffers();
	prepare_offscreen_buffer();
	setup_descriptor_set_layout();
	prepare_pipelines();
	setup_descriptor_pool();
	setup_descriptor_sets();
	build_command_buffers();
	prepared = true;
	return true;
}

void HDR::render(float delta_time)
{
	if (!prepared)
	{
		return;
	}
	draw();
	if (camera.updated)
	{
		update_uniform_buffers();
	}
}

void HDR::on_update_ui_overlay(vkb::Drawer &drawer)
{
	if (drawer.header("Settings"))
	{
		if (drawer.combo_box("Object type", &models.object_index, object_names))
		{
			update_uniform_buffers();
			build_command_buffers();
		}
		if (drawer.input_float("Exposure", &ubo_params.exposure, 0.025f, 3))
		{
			update_params();
		}
		if (drawer.checkbox("Bloom", &bloom))
		{
			build_command_buffers();
		}
		if (drawer.checkbox("Skybox", &display_skybox))
		{
			build_command_buffers();
		}
	}
}

bool HDR::resize(const uint32_t width, const uint32_t height)
{
	ApiVulkanSample::resize(width, height);
	update_uniform_buffers();
	return true;
}

std::unique_ptr<vkb::Application> create_hdr()
{
	return std::make_unique<HDR>();
}<|MERGE_RESOLUTION|>--- conflicted
+++ resolved
@@ -899,11 +899,7 @@
 	camera.set_position(glm::vec3(0.0f, 0.0f, -4.0f));
 	camera.set_rotation(glm::vec3(0.0f, 180.0f, 0.0f));
 
-<<<<<<< HEAD
-	// Note: Using Reserved depth-buffer for increased precision, so Znear and Zfar are flipped
-=======
 	// Note: Using reserved depth-buffer for increased precision, so Znear and Zfar are flipped
->>>>>>> 2307c3eb
 	camera.set_perspective(60.0f, static_cast<float>(width) / static_cast<float>(height), 256.0f, 0.1f);
 
 	load_assets();
